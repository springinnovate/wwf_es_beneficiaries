--- conflicted
+++ resolved
@@ -193,7 +193,8 @@
     return PickedCRS(
         crs=crs,
         rationale=(
-            f"Azimuthal Equidistant fallback - " f"large N–S extent {ns_km:.0f} km"
+            f"Azimuthal Equidistant fallback - "
+            f"large N–S extent {ns_km:.0f} km"
         ),
     )
 
@@ -285,7 +286,6 @@
 
     missing_messages = []
     if not population_raster_path:
-<<<<<<< HEAD
         missing_messages.append(
             "population_raster_path (path to population raster)"
         )
@@ -302,12 +302,9 @@
         missing_messages.append(
             f"traveltime_raster_path does not exist: {traveltime_raster_path}"
         )
-=======
-        missing_messages.append("population_raster_path (path to population raster)")
-
-    if not traveltime_raster_path:
-        missing_messages.append("traveltime_raster_path (path to travel-time raster)")
->>>>>>> aa9c5f0d
+        missing_messages.append(
+            "population_raster_path (path to population raster)"
+        )
 
     if not dem_raster_path:
         missing_messages.append("dem_raster_path (path to DEM raster)")
@@ -326,7 +323,9 @@
         )
 
     if not aoi_vector_pattern:
-        missing_messages.append("aoi_vector_pattern (one or more AOI file patterns)")
+        missing_messages.append(
+            "aoi_vector_pattern (one or more AOI file patterns)"
+        )
 
     if wgs84_pixel_size is None:
         missing_messages.append(
@@ -344,7 +343,9 @@
         )
 
     if missing_messages:
-        msg = "Missing required input(s):\n  - " + "\n  - ".join(missing_messages)
+        msg = "Missing required input(s):\n  - " + "\n  - ".join(
+            missing_messages
+        )
         raise ValueError(msg)
 
     sections = raw_yaml.get("sections", []) or []
@@ -393,11 +394,13 @@
 
         if not matched:
             errors.append(
-                f"sections[{idx}] must contain at least one of " f'["masks", "combine"]'
+                f"sections[{idx}] must contain at least one of "
+                f'["masks", "combine"]'
             )
     if len(found_sections) != 2:
         raise ValueError(
-            "Expected both a `masks` and `combine` section but missing at " "least one."
+            "Expected both a `masks` and `combine` section but missing at "
+            "least one."
         )
 
     if errors:
@@ -454,7 +457,9 @@
 
     # stdout handler
     sh = logging.StreamHandler(sys.stdout)
-    format_str = "%(asctime)s %(filename)s:%(lineno)d [%(levelname)s]  %(message)s"
+    format_str = (
+        "%(asctime)s %(filename)s:%(lineno)d [%(levelname)s]  %(message)s"
+    )
     sh.setFormatter(logging.Formatter(format_str))
     logger.addHandler(sh)
 
@@ -658,7 +663,9 @@
 
     hits = sub_bbox_gdf.sindex.query(aoi_union, predicate="intersects")
     if len(hits) == 0:
-        raise ValueError(f"No intersecting sub-watersheds for {aoi_vector_path}.")
+        raise ValueError(
+            f"No intersecting sub-watersheds for {aoi_vector_path}."
+        )
 
     initial = sub_bbox_gdf.iloc[hits]
     initial_ids = set(initial["HYBAS_ID"].tolist())
@@ -706,9 +713,9 @@
                 invalid, "geometry"
             ].make_valid()
         else:
-            sub_gdf.loc[invalid, "geometry"] = sub_gdf.loc[invalid, "geometry"].buffer(
-                0
-            )
+            sub_gdf.loc[invalid, "geometry"] = sub_gdf.loc[
+                invalid, "geometry"
+            ].buffer(0)
 
     # Reproject to AOI CRS and write
     if sub_crs and aoi_crs and sub_crs != aoi_crs:
@@ -787,7 +794,9 @@
             raise ValueError("bbox_gdf must have a CRS defined")
 
         if "+proj=eck4" in bbox_gdf.crs.to_proj4().lower():
-            logger.info("eckert is so broken, just doing regular lat/lng bounds")
+            logger.info(
+                "eckert is so broken, just doing regular lat/lng bounds"
+            )
             projected_box_gdf = transform_edge_points_eckert_to_wgs84(bbox_gdf)
             projected_box_gdf = gpd.GeoDataFrame(
                 geometry=[box(-179, -80, 179, 80)], crs="EPSG:4326"
@@ -869,7 +878,9 @@
     aoi_vector = gpd.read_file(aoi_vector_path)
     projected_gdf = aoi_vector.to_crs(target_crs)
     bbox = projected_gdf.total_bounds
-    buffer_distance_m = max_hours * 104 * 1000  # drive 65mph for that many hours
+    buffer_distance_m = (
+        max_hours * 104 * 1000
+    )  # drive 65mph for that many hours
 
     buffered_bbox = box(
         bbox[0] - buffer_distance_m,
@@ -879,7 +890,9 @@
     )
 
     logger.info(f"buffered box: {buffered_bbox}")
-    bbox_gdf = gpd.GeoDataFrame({"geometry": [buffered_bbox]}, crs=projected_gdf.crs)
+    bbox_gdf = gpd.GeoDataFrame(
+        {"geometry": [buffered_bbox]}, crs=projected_gdf.crs
+    )
 
     target_pop_clipped_raster_path = Path(
         working_dir / f"{traveltime_raster_path.stem}_travel_clip.tif"
@@ -934,9 +947,13 @@
         friction_array, mask_array, cell_length_m, n_cols, n_rows, max_time_mins
     )
 
-    target_max_reach_raster_path = working_dir / f"max_reach_{max_time_mins}min.tif"
-
-    with rasterio.open(target_max_reach_raster_path, "w", **aoi_meta) as max_reach:
+    target_max_reach_raster_path = (
+        working_dir / f"max_reach_{max_time_mins}min.tif"
+    )
+
+    with rasterio.open(
+        target_max_reach_raster_path, "w", **aoi_meta
+    ) as max_reach:
         max_reach.write(travel_reach_array, 1)
 
     pop_meta = ref_meta.copy()
@@ -1010,7 +1027,9 @@
         weight_raster_path_band=(str(condition_raster_path), 1),
     )
 
-    buffer_amounts_in_pixels = int(np.round(buffer_size_m / travel_time_pixel_size_m))
+    buffer_amounts_in_pixels = int(
+        np.round(buffer_size_m / travel_time_pixel_size_m)
+    )
 
     kernel_path = str(working_dir / f"{buffer_amounts_in_pixels}_kernel.tif")
     create_circular_kernel(kernel_path, buffer_amounts_in_pixels)
@@ -1042,8 +1061,12 @@
 
 
 def calc_flow_dir(dem_path, working_dir, target_flow_dir_raster_path):
-    pit_filled_raster_path = working_dir / f"pit_filled_{Path(dem_path).stem}.tif"
-    routing.fill_pits((dem_path, 1), pit_filled_raster_path, working_dir=working_dir)
+    pit_filled_raster_path = (
+        working_dir / f"pit_filled_{Path(dem_path).stem}.tif"
+    )
+    routing.fill_pits(
+        (dem_path, 1), pit_filled_raster_path, working_dir=working_dir
+    )
     routing.flow_dir_mfd(
         (str(pit_filled_raster_path), 1),
         str(target_flow_dir_raster_path),
@@ -1067,7 +1090,8 @@
     aligned_dir_path = working_dir / "aligned_pops"
     aligned_dir_path.mkdir(parents=True, exist_ok=True)
     aligned_pop_raster_list = [
-        str(aligned_dir_path / os.path.basename(path)) for path in base_pop_raster_list
+        str(aligned_dir_path / os.path.basename(path))
+        for path in base_pop_raster_list
     ]
     srs = osr.SpatialReference()
     srs.ImportFromEPSG(4326)
@@ -1109,7 +1133,9 @@
     config = process_config(args.config)
     output_dir = Path(config["output_dir"])
     output_dir.mkdir(parents=True, exist_ok=True)
-    logger = setup_logger(config["logging"]["level"], config["logging"]["to_file"])
+    logger = setup_logger(
+        config["logging"]["level"], config["logging"]["to_file"]
+    )
 
     validate_paths(config)
     logger.info(f"{args.config} read successfully")
@@ -1245,9 +1271,13 @@
                 pop_results[aoi_key][section_id] = conditional_task
                 pop_raster_tasks.append(conditional_task)
             else:
-                raise ValueError(f"unknown mask section type: {mask_section['type']}")
+                raise ValueError(
+                    f"unknown mask section type: {mask_section['type']}"
+                )
         task_graph.join()
-        target_combined_pop_raster_path = output_dir / f"{aoi_key}_total_pop.tif"
+        target_combined_pop_raster_path = (
+            output_dir / f"{aoi_key}_total_pop.tif"
+        )
         combined_task = task_graph.add_task(
             func=combine_pops,
             args=(
